<<<<<<< HEAD
const calculated_properties = (:charge_number, :charge, :mass_number, :atomic_number, :element, :mass_energy, :mass, :symbol)
=======
using Mendeleev: isotopes_data, Isotopes, ChemElem

const calculated_properties = (:charge_number, :charge, :atomic_number, :element, :mass_energy, :mass, :symbol)
>>>>>>> 48900da6
const properties_fn_map = Dict()
const synonym_properties = Dict(
    :A => :mass_number,
    :q => :charge,
    :z => :charge_number,
    :Z => :atomic_number,
    :ele => :element
)

"""Retrieve the mass of an element isotope."""
function mass(isotopes::Isotopes, mass_number)
    for iso in isotopes
        if iso.mass_number == mass_number
            return iso.mass
        end
    end
    throw(ArgumentError("No isotope found with mass number $mass_number for element $element"))
end

mass(element::ChemElem, mass_number) = mass(element.isotopes, mass_number)
mass(atomic_number::Integer, mass_number) = mass(isotopes_data[atomic_number], mass_number)


# Basic properties
"""Return the mass of the particle"""
function mass(p::AbstractParticle)
<<<<<<< HEAD
    base_mass = mass(element(p), mass_number(p))
=======
    base_mass = mass(atomic_number(p), mass_number(p))
>>>>>>> 48900da6
    return base_mass - charge_number(p) * Unitful.me
end

charge_number(p::AbstractParticle) = p.charge_number

"""Return the electric charge of the particle in elementary charge units"""
charge(p::AbstractParticle) = charge_number(p) * Unitful.q

"""
    atomic_number(p::AbstractParticle)

Return the atomic number (number of protons) of the particle.

# Examples
```julia
fe = Particle("Fe")
println(atomic_number(fe))  # 26

e = electron()
println(atomic_number(e))  # 0
"""
function atomic_number(p::AbstractParticle)
    e = element(p)
    return isnothing(e) ? 0 : e.atomic_number
end

"""
    mass_number(p::AbstractParticle)

Return the mass number (total number of nucleons) of the particle.

# Examples
```julia
fe56 = Particle("Fe-56")
println(mass_number(fe56))  # 56

e = electron()
println(mass_number(e))  # 0
```
"""
mass_number(p) = p.mass_number
mass_number(::Nothing) = nothing

element(::AbstractParticle) = nothing

function element(p::Particle)
    @match p.symbol begin
        :p => return elements[:H]
        _ => return elements[p.symbol]
    end
end

mass_energy(p::AbstractParticle) = _format_energy(uconvert(u"eV", p.mass * Unitful.c^2))

function Base.getproperty(p::AbstractParticle, s::Symbol)
    s in fieldnames(typeof(p)) && return getfield(p, s)
    s in calculated_properties && return eval(get(properties_fn_map, s, s))(p)
    s in keys(synonym_properties) && return getproperty(p, synonym_properties[s])
end

function Base.propertynames(::T) where {T<:AbstractParticle}
    (sort ∘ collect ∘ union)(keys(synonym_properties), calculated_properties, fieldnames(T))
end<|MERGE_RESOLUTION|>--- conflicted
+++ resolved
@@ -1,10 +1,6 @@
-<<<<<<< HEAD
-const calculated_properties = (:charge_number, :charge, :mass_number, :atomic_number, :element, :mass_energy, :mass, :symbol)
-=======
 using Mendeleev: isotopes_data, Isotopes, ChemElem
 
-const calculated_properties = (:charge_number, :charge, :atomic_number, :element, :mass_energy, :mass, :symbol)
->>>>>>> 48900da6
+const calculated_properties = (:charge_number, :charge, :mass_number, :atomic_number, :element, :mass_energy, :mass, :symbol)
 const properties_fn_map = Dict()
 const synonym_properties = Dict(
     :A => :mass_number,
@@ -31,11 +27,7 @@
 # Basic properties
 """Return the mass of the particle"""
 function mass(p::AbstractParticle)
-<<<<<<< HEAD
-    base_mass = mass(element(p), mass_number(p))
-=======
     base_mass = mass(atomic_number(p), mass_number(p))
->>>>>>> 48900da6
     return base_mass - charge_number(p) * Unitful.me
 end
 
